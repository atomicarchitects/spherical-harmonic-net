"""Library file for executing the training and evaluation of Symphony."""

import functools
import os
from typing import Dict, Iterable, Tuple, Union
import time

import chex
import flax
import jax
import jax.numpy as jnp
import jraph
import ml_collections
import optax
import yaml
from absl import logging

from clu import (
    metric_writers,
    metrics,
    parameter_overview,
    periodic_actions,
)

from symphony import datatypes, hooks, models, loss, train_state
<<<<<<< HEAD
from symphony.data import input_pipeline
=======
from symphony.data import input_pipeline_tf, input_pipeline
>>>>>>> 45fdcbe3
import symphony.data as data


@flax.struct.dataclass
class Metrics(metrics.Collection):
    total_loss: metrics.Average.from_output("total_loss")
    focus_and_atom_type_loss: metrics.Average.from_output("focus_and_atom_type_loss")
    position_loss: metrics.Average.from_output("position_loss")


def device_batch(
    fragment_iterator: Iterable[datatypes.Fragments],
) -> Iterable[datatypes.Fragments]:
    """Batches a set of graphs to the size of the number of devices."""
    num_devices = jax.local_device_count()
    batch = []
    for idx, fragment in enumerate(fragment_iterator):
        batch.append(fragment)

        if idx % num_devices == num_devices - 1:
            batch = jax.tree_util.tree_map(lambda *x: jnp.stack(x, axis=0), *batch)
            batch = datatypes.Fragments.from_graphstuple(batch)
            yield batch
            batch = []


def create_optimizer(config: ml_collections.ConfigDict) -> optax.GradientTransformation:
    """Create an optimizer as specified by the config."""
    if config.optimizer == "adam":
        tx = optax.adam(learning_rate=config.learning_rate)
    elif config.optimizer == "sgd":
        tx = optax.sgd(learning_rate=config.learning_rate, momentum=config.momentum)

    if not config.get("gradient_clip_norm"):
        return tx

    logging.info(
        "Applying gradient clipping with norm %0.2f.", config.gradient_clip_norm
    )
    return optax.chain(
        optax.clip_by_global_norm(config.gradient_clip_norm),
        tx,
    )


def fill_in_target_positions(graphs: datatypes.Fragments) -> datatypes.Fragments:
    """Fill in the target positions with non-zero values for the graphs."""
    # Ensure that the target positions are not all zeros.
    return graphs._replace(
        globals=graphs.globals._replace(
            target_positions=jnp.where(
                jnp.all(graphs.globals.target_positions == 0.0, axis=-1)[:, :, None],
                jnp.ones_like(graphs.globals.target_positions) * 1e-3,
                graphs.globals.target_positions,
            )
        )
    )


# @functools.partial(jax.jit, static_argnums=(3, 4, 5))
@functools.partial(jax.pmap, axis_name="device", static_broadcasted_argnums=(3, 4, 5))
@chex.assert_max_traces(n=2)
def train_step(
    graphs: datatypes.Fragments,
    state: train_state.TrainState,
    rng: chex.PRNGKey,
    loss_kwargs: Dict[str, Union[float, int]],
    add_noise_to_positions: bool,
    position_noise_std: float,
    add_noise_to_target_distance: bool,
    target_distance_noise_std: float,
) -> Tuple[train_state.TrainState, metrics.Collection]:
    """Performs one update step over the current batch of graphs."""

    # Ensure that the target positions are not all zeros.
    graphs = fill_in_target_positions(graphs)

    def loss_fn(params: optax.Params, graphs: datatypes.Fragments) -> float:
        preds = state.apply_fn(params, None, graphs)
        total_loss, (
            focus_and_atom_type_loss,
            position_loss,
        ) = loss.generation_loss(preds=preds, graphs=graphs, **loss_kwargs)
        mask = jraph.get_graph_padding_mask(graphs)
        mean_loss = jnp.sum(jnp.where(mask, total_loss, 0.0)) / jnp.sum(mask)
        return mean_loss, (
            total_loss,
            focus_and_atom_type_loss,
            position_loss,
            mask,
        )

    # Add noise to positions, if required.
    if add_noise_to_positions:
        noise_rng, rng = jax.random.split(rng)
        position_noise = (
            jax.random.normal(noise_rng, graphs.nodes.positions.shape) * position_noise_std
        )
        noisy_positions = graphs.nodes.positions + position_noise
        graphs = graphs._replace(nodes=graphs.nodes._replace(positions=noisy_positions))

    if add_noise_to_target_distance:
        noise_rng, rng = jax.random.split(rng)
        target_distances = jnp.linalg.norm(graphs.globals.target_positions, axis=-1)
        target_distance_noise = (
            jax.random.normal(noise_rng, target_distances.shape) * target_distance_noise_std
        )
        noisy_target_distances = target_distances + target_distance_noise
        scale_factors = noisy_target_distances / target_distances
        graphs = graphs._replace(
            globals=graphs.globals._replace(
                target_positions=(
                    graphs.globals.target_positions * scale_factors[:, :, None]
                )
            )
        )

    # Compute gradients.
    grad_fn = jax.value_and_grad(loss_fn, has_aux=True)
    (
        _,
        (total_loss, focus_and_atom_type_loss, position_loss, mask),
    ), grads = grad_fn(state.params, graphs)

    # Average gradients across devices.
    grads = jax.lax.pmean(grads, axis_name="device")
    state = state.apply_gradients(grads=grads)

    batch_metrics = Metrics.single_from_model_output(
        total_loss=total_loss,
        focus_and_atom_type_loss=focus_and_atom_type_loss,
        position_loss=position_loss,
        mask=mask,
    )
    # batch_metrics = Metrics.gather_from_model_output(
    #     axis_name="device",
    #     total_loss=total_loss,
    #     focus_and_atom_type_loss=focus_and_atom_type_loss,
    #     position_loss=position_loss,
    #     mask=mask,
    # )
    return state, batch_metrics


# @functools.partial(jax.jit, static_argnums=(2,))
@functools.partial(jax.pmap, axis_name="device", static_broadcasted_argnums=(2,))
@chex.assert_max_traces(n=2)
def evaluate_step(
    graphs: datatypes.Fragments,
    state: train_state.TrainState,
    loss_kwargs: Dict[str, Union[float, int]],
) -> metrics.Collection:
    """Computes metrics over a set of graphs."""

    # Ensure that the target positions are not all zeros.
    graphs = fill_in_target_positions(graphs)

    # Compute predictions and resulting loss.
    preds = state.apply_fn(state.params, None, graphs)
    total_loss, (
        focus_and_atom_type_loss,
        position_loss,
    ) = loss.generation_loss(preds=preds, graphs=graphs, **loss_kwargs)

    # Consider only valid graphs.
    mask = jraph.get_graph_padding_mask(graphs)
    return Metrics.single_from_model_output(
        total_loss=total_loss,
        focus_and_atom_type_loss=focus_and_atom_type_loss,
        position_loss=position_loss,
        mask=mask,
    )
    # return Metrics.gather_from_model_output(
    #     axis_name="device",
    #     total_loss=total_loss,
    #     focus_and_atom_type_loss=focus_and_atom_type_loss,
    #     position_loss=position_loss,
    #     mask=mask,
    # )


def evaluate_model(
    state: train_state.TrainState,
    datasets: Dict[str, Iterable[datatypes.Fragments]],
    loss_kwargs: Dict[str, Union[float, int]],
    num_eval_steps: int,
) -> Dict[str, metrics.Collection]:
    """Evaluates the model on metrics over the specified splits."""

    # Loop over each split independently.
    eval_metrics = {}
    for split, fragment_iterator in datasets.items():
        split_metrics = Metrics.empty()
        split_metrics = flax.jax_utils.replicate(split_metrics)

        # Loop over graphs.
        for eval_step, graphs in enumerate(device_batch(fragment_iterator)):
            if eval_step >= num_eval_steps:
                break

            # Compute metrics for this batch.
            graphs = jax.tree_util.tree_map(jnp.asarray, graphs)
            # logging.info("Evaluating model on %s split, step %d.", split, eval_step)
            batch_metrics = evaluate_step(graphs, state, loss_kwargs)
            split_metrics = split_metrics.merge(batch_metrics)

        split_metrics = flax.jax_utils.unreplicate(split_metrics)
        eval_metrics[split + "_eval"] = split_metrics

    return eval_metrics


def train_and_evaluate(
    config: ml_collections.FrozenConfigDict, workdir: str
) -> train_state.TrainState:
    """Execute model training and evaluation loop.

    Args:
      config: Hyperparameter configuration for training and evaluation.
      workdir: Directory where the TensorBoard summaries are written to.

    Returns:
      The final train state
    """
    # We only support single-host training.
    assert jax.process_count() == 1

    # Create writer for logs.
    writer = metric_writers.create_default_writer(workdir)
    writer.write_hparams(config.to_dict())

    # Save the config for reproducibility.
    config_path = os.path.join(workdir, "config.yml")
    with open(config_path, "w") as f:
        yaml.dump(config, f)

    # Get datasets, organized by split.
    logging.info("Obtaining datasets.")
    rng = jax.random.PRNGKey(config.rng_seed)
    rng, dataset_rng = jax.random.split(rng)
    datasets = input_pipeline.get_datasets(dataset_rng, config)

    # Create and initialize the network.
    logging.info("Initializing network.")
    init_graphs = next(datasets["train"])
    net = models.create_model(config, run_in_evaluation_mode=False)

    rng, init_rng = jax.random.split(rng)
    params = jax.jit(net.init)(init_rng, init_graphs)
    parameter_overview.log_parameter_overview(params)

    # Create the optimizer.
    tx = create_optimizer(config)

    # Create a corresponding evaluation function for generation.
    eval_net = models.create_model(config, run_in_evaluation_mode=True)

    # Create the training state.
    state = train_state.TrainState.create(
        apply_fn=jax.jit(net.apply),
        eval_apply_fn=jax.jit(eval_net.apply),
        params=params,
        tx=tx,
        best_params=params,
        step_for_best_params=0,
        metrics_for_best_params={},
        train_metrics=Metrics.empty(),
    )

    # Set up checkpointing of the model.
    # We will record the best model seen during training.
    checkpoint_dir = os.path.join(workdir, "checkpoints")
    checkpoint_hook = hooks.CheckpointHook(checkpoint_dir, max_to_keep=1)
    state = checkpoint_hook.restore_or_initialize(state)
    initial_step = state.step

    # Replicate the training and evaluation state across devices.
    state = flax.jax_utils.replicate(state)

    # Hooks called periodically during training.
    report_progress = periodic_actions.ReportProgress(
        num_train_steps=config.num_train_steps, writer=writer
    )
    profiler = periodic_actions.Profile(
        logdir=workdir,
        every_secs=10800,
    )
    train_metrics_hook = hooks.LogTrainMetricsHook(writer)
    evaluate_model_hook = hooks.EvaluateModelHook(
        evaluate_model_fn=lambda state: evaluate_model(
            state,
            datasets,
            config.loss_kwargs,
            config.num_eval_steps,
        ),
        writer=writer,
    )
    generate_molecules_hook = hooks.GenerateMoleculesHook(
        workdir=workdir,
        writer=writer,
        focus_and_atom_type_inverse_temperature=config.generation.focus_and_atom_type_inverse_temperature,
        position_inverse_temperature=config.generation.position_inverse_temperature,
        res_alpha=config.generation.res_alpha,
        res_beta=config.generation.res_beta,
        radial_cutoff=config.generation.radial_cutoff,
        start_seed=config.generation.start_seed,
        num_seeds=config.generation.num_seeds,
        num_seeds_per_chunk=config.generation.num_seeds_per_chunk,
        init_molecules=config.generation.init_molecules,
        max_num_atoms=config.generation.max_num_atoms,
        avg_neighbors_per_atom=config.generation.avg_neighbors_per_atom,
        atomic_numbers=data.datasets.utils.get_dataset(config).get_atomic_numbers(),
    )

    # Begin training loop.
    logging.info("Starting training.")
    for step in range(initial_step, config.num_train_steps):
        # Log, if required.
        first_or_last_step = step in [initial_step, config.num_train_steps]
        if step % config.log_every_steps == 0 or first_or_last_step:
            state = train_metrics_hook(state)

        # Evaluate model, if required.
        if config.eval and (step % config.eval_every_steps == 0 or first_or_last_step):
            logging.info("Evaluating model.")
            state = evaluate_model_hook(state)
            checkpoint_hook(state)

        # Generate molecules, if required.
        if config.generate and (
            step % config.generate_every_steps == 0 or first_or_last_step
        ):
            logging.info("Generating molecules.")
            generate_molecules_hook(state)

        # Get a batch of graphs.
        try:
            start = time.perf_counter()
            graphs = next(device_batch(datasets["train"]))
            graphs = jax.tree_util.tree_map(jnp.asarray, graphs)
            logging.log_first_n(
                logging.INFO,
                "Time to get next batch of fragments: %0.2f ms.",
                10,
                (time.perf_counter() - start) * 1e3,
            )

        except StopIteration:
            logging.info("No more training data. Continuing with final evaluation.")
            break

        # Perform one step of training.
        with jax.profiler.StepTraceAnnotation("train_step", step_num=step):
            step_rng, rng = jax.random.split(rng)
            step_rngs = jax.random.split(step_rng, jax.local_device_count())
            state, batch_metrics = train_step(
                graphs,
                state,
                step_rngs,
                config.loss_kwargs,
                config.add_noise_to_positions,
                config.position_noise_std,
                config.add_noise_to_target_distance,
                config.target_distance_noise_std,
            )

            # Update metrics.
            state = state.replace(
                train_metrics=state.train_metrics.merge(batch_metrics)
            )

        # Quick indication that training is happening.
        logging.log_first_n(logging.INFO, "Finished training step %d.", 10, step)
        report_progress(step)
        profiler(step)

    return state<|MERGE_RESOLUTION|>--- conflicted
+++ resolved
@@ -23,11 +23,7 @@
 )
 
 from symphony import datatypes, hooks, models, loss, train_state
-<<<<<<< HEAD
 from symphony.data import input_pipeline
-=======
-from symphony.data import input_pipeline_tf, input_pipeline
->>>>>>> 45fdcbe3
 import symphony.data as data
 
 
