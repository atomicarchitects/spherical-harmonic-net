--- conflicted
+++ resolved
@@ -11,12 +11,6 @@
 
 
 class FragmentsGlobals(NamedTuple):
-<<<<<<< HEAD
-=======
-    target_positions_mask: jnp.ndarray  # [n_graph, n_targets] bool array
-    target_positions: jnp.ndarray  # [n_graph, n_targets, 3] float array (only for training)
-    target_species: jnp.ndarray  # [n_graph, n_targets] int array (only for training)
->>>>>>> d1f6ff2d
     stop: jnp.ndarray  # [n_graph] bool array (only for training)
     target_positions: jnp.ndarray  # [n_graph, num_nodes_for_multifocus, max_targets_per_graph, 3] float array (only for training)
     target_position_mask: jnp.ndarray  # [n_graph, num_nodes_for_multifocus, max_targets_per_graph] bool array (only for training)
@@ -76,21 +70,11 @@
     stop_logits: jnp.ndarray  # [n_graph] float array
     stop_probs: jnp.ndarray  # [n_graph] float array
     stop: jnp.ndarray  # [n_graph] bool array
-<<<<<<< HEAD
-    position_logits: e3nn.SphericalSignal  # [num_nodes_for_multifocus, n_radii, beta, alpha] float array
-    log_position_coeffs: e3nn.IrrepsArray  # [num_nodes_for_multifocus, n_radii, ...] float array
-    position_probs: e3nn.SphericalSignal  # [num_nodes_for_multifocus, n_radii, beta, alpha] float array
-    position_vectors: jnp.ndarray  # [num_nodes_for_multifocus, 3] float array
-    radial_bins: jnp.ndarray  # [n_graph, n_radii] float array
-    radial_logits: jnp.ndarray  # [num_nodes_for_multifocus, n_radii] float array
-    angular_logits: e3nn.SphericalSignal  # [num_nodes_for_multifocus, n_radii, n_angular] float array
-=======
     focus_indices: jnp.ndarray  # [n_graph] int array
     target_species: jnp.ndarray  # [n_graph] int array
     radial_logits: jnp.ndarray  # [n_graph, n_targets] float array
     angular_logits: jnp.ndarray  # [n_graph, n_targets] float array
     position_vectors: jnp.ndarray  # [n_graph, 3] float array
->>>>>>> d1f6ff2d
 
 
 class Predictions(jraph.GraphsTuple):
