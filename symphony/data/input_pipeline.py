--- conflicted
+++ resolved
@@ -49,13 +49,9 @@
     heavy_first: bool,
     max_radius: Optional[float] = None,
     nn_tolerance: Optional[float] = None,
-<<<<<<< HEAD
     num_nodes_for_multifocus: Optional[int] = 1,
     max_targets_per_graph: Optional[int] = 1,
-    dataset: Optional[str] = None,
-=======
     transition_first: Optional[bool] = False,
->>>>>>> ab3349f4
 ) -> Iterator[datatypes.Fragments]:
     """Creates an iterator of fragments from a sequence of structures."""
     if infer_edges_with_radial_cutoff and radial_cutoff is None:
