from typing import Iterator, Optional

import jax
import jraph
import numpy as np
import chex

from symphony import datatypes
<<<<<<< HEAD
from symphony.models.ptable import PeriodicTableEmbedder
=======
from symphony.models import PeriodicTable
>>>>>>> 45fdcbe3


def generate_fragments(
    rng: chex.PRNGKey,
    graph: jraph.GraphsTuple,
    num_species: int,
    nn_tolerance: Optional[float],
    max_radius: Optional[float],
    mode: str,
    heavy_first: bool,
    max_targets_per_graph: int,
    transition_first: bool,  # TODO currently only handles structures w 1 transition metal
) -> Iterator[datatypes.Fragments]:
    """Generative sequence for a molecular graph.

    Args:
        rng: The random number generator.
        graph: The molecular graph.
        num_species: The number of different species considered.
        nn_tolerance: Tolerance for the nearest neighbours.
        max_radius: The maximum distance of the focus-target
        mode: How to generate the fragments. Either "nn" or "radius".
        heavy_first: If true, the hydrogen atoms in the molecule will be placed last.
        max_targets_per_graph: The maximum number of targets per graph.

    Returns:
        A sequence of fragments.
    """
    if mode not in ["nn", "radius"]:
        raise ValueError("mode must be either 'nn' or 'radius'.")
    if mode == "radius" and max_radius is None:
        raise ValueError("max_radius must be specified for mode 'radius'.")
    if mode != "radius" and max_radius is not None:
        raise ValueError("max_radius specified, but mode is not 'radius'.")
    if mode == "nn" and nn_tolerance is None:
        raise ValueError("nn_tolerance must be specified for mode 'nn'.")
    if mode != "nn" and nn_tolerance is not None:
        raise ValueError("nn_tolerance specified, but mode is not 'nn'.")

    n = len(graph.nodes.positions)
    assert (
        len(graph.n_edge) == 1 and len(graph.n_node) == 1
    ), "Only single graphs supported."
    assert n >= 2, "Graph must have at least two nodes."

    # Compute edge distances.
    dist = np.linalg.norm(
        graph.nodes.positions[graph.receivers] - graph.nodes.positions[graph.senders],
        axis=1,
    )  # [n_edge]

    with jax.default_device(jax.devices("cpu")[0]):
        rng, visited_nodes, frag = _make_first_fragment(
            rng,
            graph,
            dist,
            num_species,
            nn_tolerance,
            max_radius,
            mode,
            heavy_first,
            max_targets_per_graph,
            transition_first,
        )
        yield frag

        for _ in range(n - 2):
            rng, visited_nodes, frag = _make_middle_fragment(
                rng,
                visited_nodes,
                graph,
                dist,
                num_species,
                nn_tolerance,
                max_radius,
                mode,
                heavy_first,
                max_targets_per_graph,
            )
            yield frag

        assert len(visited_nodes) == n
        yield _make_last_fragment(graph, num_species, max_targets_per_graph)


def pick_targets(
    rng,
    targets,
    node_species,
    target_species_probability_for_focus,
    max_targets_per_graph,
):
    # Pick a random target species.
    rng, k = jax.random.split(rng)
    target_species = jax.random.choice(
        k,
        len(target_species_probability_for_focus),
        p=target_species_probability_for_focus,
    )

    # Pick up to max_targets_per_graph targets of the target species.
    targets_of_this_species = targets[node_species[targets] == target_species]
    targets_of_this_species = targets_of_this_species[:max_targets_per_graph]

    return targets_of_this_species


def _make_first_fragment(
    rng,
    graph,
    dist,
    num_species,
    nn_tolerance,
    max_radius,
    mode,
    heavy_first,
    max_targets_per_graph,
    transition_first,
):
    rng, k = jax.random.split(rng)
    if transition_first:
<<<<<<< HEAD
        ptable = PeriodicTableEmbedder()
        bound1 = ptable.get_group(graph.nodes.species) >= 2
        bound2 = ptable.get_group(graph.nodes.species) <= 11
=======
        ptable = PeriodicTable()
        bound1 = ptable.get_group(graph.nodes.species+1) >= 2
        bound2 = ptable.get_group(graph.nodes.species+1) <= 11
>>>>>>> 45fdcbe3
        transition_metals = (bound1 & bound2).astype(np.float32)
        transition_metals /= transition_metals.sum()
        first_node = jax.random.choice(
            k, np.arange(0, len(graph.nodes.positions)), p=transition_metals
        )
    elif heavy_first and (graph.nodes.species != 0).sum() > 0:
        heavy_indices = np.argwhere(graph.nodes.species != 0).squeeze(-1)
        first_node = jax.random.choice(k, heavy_indices)
    else:
        first_node = jax.random.choice(k, np.arange(0, len(graph.nodes.positions)))
    first_node = int(first_node)

    mask = graph.senders == first_node
    if heavy_first and (mask & graph.nodes.species[graph.receivers] > 0).sum() > 0:
        mask = mask & (graph.nodes.species[graph.receivers] > 0)
    if mode == "nn":
        min_dist = dist[mask].min()
        targets = graph.receivers[mask & (dist < min_dist + nn_tolerance)]
        del min_dist
    if mode == "radius":
        targets = graph.receivers[mask & (dist < max_radius)]

    if len(targets) == 0:
        raise ValueError("No targets found.")

    num_nodes = graph.nodes.positions.shape[0]
    target_species_probability = np.zeros((num_nodes, num_species))
    target_species_probability[first_node] = _normalized_bitcount(
        graph.nodes.species[targets], num_species
    )

    rng, k = jax.random.split(rng)
    target_nodes = pick_targets(
        k,
        targets,
        graph.nodes.species,
        target_species_probability[first_node],
        max_targets_per_graph,
    )

    sample = _into_fragment(
        graph,
        visited=np.array([first_node]),
        focus_node=first_node,
        target_species_probability=target_species_probability,
        target_nodes=target_nodes,
        stop=False,
        max_targets_per_graph=max_targets_per_graph,
    )

    rng, k = jax.random.split(rng)
    next_node = jax.random.choice(k, target_nodes)
    visited = np.array([first_node, next_node])
    return rng, visited, sample


def _make_middle_fragment(
    rng,
    visited,
    graph,
    dist,
    num_species,
    nn_tolerance,
    max_radius,
    mode,
    heavy_first,
    max_targets_per_graph,
):
    n_nodes = len(graph.nodes.positions)
    senders, receivers = graph.senders, graph.receivers

    mask = np.isin(senders, visited) & ~np.isin(receivers, visited)

    if heavy_first:
        heavy = graph.nodes.species > 0
        if heavy.sum() > heavy[visited].sum():
            mask = (
                mask
                & (graph.nodes.species[senders] > 0)
                & (graph.nodes.species[receivers] > 0)
            )

    if mode == "nn":
        min_dist = dist[mask].min()
        mask = mask & (dist < min_dist + nn_tolerance)
        del min_dist
    if mode == "radius":
        mask = mask & (dist < max_radius)

    counts = np.zeros((n_nodes, num_species))
    for focus_node in range(n_nodes):
        targets = receivers[(senders == focus_node) & mask]
        counts[focus_node] = np.bincount(
            graph.nodes.species[targets], minlength=num_species
        )

    if np.sum(counts) == 0:
        raise ValueError("No targets found.")

    target_species_probability = counts / np.sum(counts)

    # Pick a random focus node
    rng, k = jax.random.split(rng)
    focus_probability = _normalized_bitcount(senders[mask], n_nodes)
    focus_node = jax.random.choice(k, n_nodes, p=focus_probability)
    focus_node = int(focus_node)

    # Pick random targets
    rng, k = jax.random.split(rng)
    targets = receivers[(senders == focus_node) & mask]

    target_nodes = pick_targets(
        k,
        targets,
        graph.nodes.species,
        target_species_probability[focus_node],
        max_targets_per_graph,
    )

    sample = _into_fragment(
        graph=graph,
        visited=visited,
        focus_node=focus_node,
        target_species_probability=target_species_probability,
        target_nodes=target_nodes,
        stop=False,
        max_targets_per_graph=max_targets_per_graph,
    )

    rng, k = jax.random.split(rng)
    next_node = jax.random.choice(k, target_nodes)
    visited = np.concatenate([visited, [next_node]])
    return rng, visited, sample


def _make_last_fragment(graph, num_species, max_targets_per_graph):
    n_nodes = len(graph.nodes.positions)
    return _into_fragment(
        graph,
        visited=np.arange(n_nodes),
        focus_node=0,
        target_species_probability=np.zeros((n_nodes, num_species)),
        target_nodes=np.asarray([0]),
        stop=True,
        max_targets_per_graph=max_targets_per_graph,
    )


def _into_fragment(
    graph,
    visited,
    focus_node,
    target_species_probability,
    target_nodes,
    stop,
    max_targets_per_graph,
):
    pos = graph.nodes.positions
    species = graph.nodes.species

    # Check that all target species are the same.
    target_species = species[target_nodes]
    assert np.all(target_species == target_species[0])

    padded_target_nodes = np.pad(
        target_nodes, (0, max_targets_per_graph - len(target_nodes))
    )
    target_positions_mask = np.zeros(max_targets_per_graph, dtype=bool)
    target_positions_mask[: len(target_nodes)] = not stop
    nodes = datatypes.FragmentsNodes(
        positions=pos,
        species=species,
        focus_and_target_species_probs=target_species_probability,
    )
    globals = datatypes.FragmentsGlobals(
        stop=np.asarray(stop, dtype=bool),
        target_species=target_species[0],
        target_positions=pos[padded_target_nodes] - pos[focus_node],
        target_positions_mask=target_positions_mask,
    )
    globals = jax.tree_map(lambda x: np.expand_dims(x, axis=0), globals)
    graph = graph._replace(nodes=nodes, globals=globals)

    if stop:
        assert len(visited) == len(pos)
        return graph
    else:
        # put focus node at the beginning
        visited = _move_first(visited, focus_node)
        visited = np.asarray(visited)

        # return subgraph
        return subgraph(graph, visited)


def _move_first(xs, x):
    return np.roll(xs, -np.where(xs == x)[0][0])


def _normalized_bitcount(xs: np.ndarray, n: int) -> np.ndarray:
    assert xs.ndim == 1
    return np.bincount(xs, minlength=n) / len(xs)


def subgraph(graph: jraph.GraphsTuple, nodes: np.ndarray) -> jraph.GraphsTuple:
    """Extract a subgraph from a graph.

    Args:
        graph: The graph to extract a subgraph from.
        nodes: The indices of the nodes to extract.

    Returns:
        The subgraph.
    """
    assert (
        len(graph.n_edge) == 1 and len(graph.n_node) == 1
    ), "Only single graphs supported."

    # Find all edges that connect to the nodes.
    edges = np.isin(graph.senders, nodes) & np.isin(graph.receivers, nodes)

    new_node_indices = -np.ones(graph.n_node[0], dtype=int)
    new_node_indices[nodes] = np.arange(len(nodes))

    return jraph.GraphsTuple(
        nodes=jax.tree_util.tree_map(lambda x: x[nodes], graph.nodes),
        edges=jax.tree_util.tree_map(lambda x: x[edges], graph.edges),
        globals=graph.globals,
        senders=new_node_indices[graph.senders[edges]],
        receivers=new_node_indices[graph.receivers[edges]],
        n_node=np.array([len(nodes)]),
        n_edge=np.array([np.sum(edges)]),
    )<|MERGE_RESOLUTION|>--- conflicted
+++ resolved
@@ -6,11 +6,7 @@
 import chex
 
 from symphony import datatypes
-<<<<<<< HEAD
-from symphony.models.ptable import PeriodicTableEmbedder
-=======
 from symphony.models import PeriodicTable
->>>>>>> 45fdcbe3
 
 
 def generate_fragments(
@@ -132,15 +128,9 @@
 ):
     rng, k = jax.random.split(rng)
     if transition_first:
-<<<<<<< HEAD
-        ptable = PeriodicTableEmbedder()
-        bound1 = ptable.get_group(graph.nodes.species) >= 2
-        bound2 = ptable.get_group(graph.nodes.species) <= 11
-=======
         ptable = PeriodicTable()
         bound1 = ptable.get_group(graph.nodes.species+1) >= 2
         bound2 = ptable.get_group(graph.nodes.species+1) <= 11
->>>>>>> 45fdcbe3
         transition_metals = (bound1 & bound2).astype(np.float32)
         transition_metals /= transition_metals.sum()
         first_node = jax.random.choice(
