--- conflicted
+++ resolved
@@ -19,16 +19,10 @@
     nn_tolerance: Optional[float],
     max_radius: Optional[float],
     mode: str,
-<<<<<<< HEAD
-    num_nodes_for_multifocus: int = 1,
-    heavy_first: bool = False,
-    max_targets_per_graph: int = 1,
-    dataset: str="qm9",
-=======
+    num_nodes_for_multifocus: int,
     heavy_first: bool,
     max_targets_per_graph: int,
     transition_first: bool,  # TODO currently only handles structures w 1 transition metal
->>>>>>> ab3349f4
 ) -> Iterator[datatypes.Fragments]:
     """Generative sequence for a molecular graph.
 
