--- conflicted
+++ resolved
@@ -1,10 +1,6 @@
 """Definition of the generative models."""
 
-<<<<<<< HEAD
-from typing import Callable, Optional, Sequence, Tuple
-=======
-from typing import Callable, Optional, Tuple, Union
->>>>>>> a516d0fd
+from typing import Callable, Optional, Sequence, Tuple, Union
 
 import chex
 import e3nn_jax as e3nn
