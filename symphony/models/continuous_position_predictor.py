--- conflicted
+++ resolved
@@ -97,15 +97,8 @@
         graphs: datatypes.Fragments,
         num_nodes_for_multifocus: int,
     ) -> Tuple[e3nn.IrrepsArray, e3nn.SphericalSignal]:
-<<<<<<< HEAD
         num_graphs, num_nodes_for_multifocus, num_targets, _ = graphs.globals.target_positions.shape
         num_nodes = graphs.nodes.positions.shape[0]
-=======
-        num_graphs, num_targets, _ = graphs.globals.target_positions.shape
-
-        # Focus nodes are the first nodes in each graph during training.
-        focus_node_indices = utils.get_first_node_indices(graphs)
->>>>>>> 85773e25
 
         # Compute the conditioning based on the focus nodes and target species.
         target_species = graphs.globals.target_species
