--- conflicted
+++ resolved
@@ -53,19 +53,12 @@
         num_nodes_for_multifocus = graphs.globals.target_positions.shape[1]
 
         # Compute the focus node embeddings.
-<<<<<<< HEAD
-        node_embeddings = self.compute_node_embeddings(graphs)
-        assert node_embeddings.shape == (
-            num_nodes,
-            node_embeddings.irreps.dim,
-=======
         node_embeddings = self.node_embedder(graphs)
         focus_node_embeddings = node_embeddings[focus_indices]
 
         assert focus_node_embeddings.shape == (
             num_graphs,
             focus_node_embeddings.irreps.dim,
->>>>>>> d1f6ff2d
         )
 
         target_species_embeddings = hk.Embed(
@@ -105,162 +98,6 @@
             s2_irreps.dim,
         ), print(log_position_coeffs.shape)
 
-<<<<<<< HEAD
-        # Not relevant for the unfactorized case.
-        angular_logits, radial_logits = None, None
-
-        # Scale the coefficients of logits by the inverse temperature.
-        log_position_coeffs = log_position_coeffs * inverse_temperature
-
-        # Convert the coefficients to a signal on the grid.
-        position_logits = jax.vmap(
-            lambda coeff_arr: jax.vmap(
-                lambda coeffs: utils.log_coeffs_to_logits(
-                    coeffs, self.res_beta, self.res_alpha, self.num_radii
-                )
-            )(coeff_arr)
-        )(log_position_coeffs)
-        assert position_logits.shape == (
-            num_graphs,
-            num_nodes_for_multifocus,
-            self.num_radii,
-            self.res_beta,
-            self.res_alpha,
-        )
-
-        return log_position_coeffs, position_logits, angular_logits, radial_logits
-
-
-class FactorizedTargetPositionPredictor(hk.Module):
-    """Predicts the position coefficients for the target species."""
-
-    def __init__(
-        self,
-        node_embedder: hk.Module,
-        position_coeffs_lmax: int,
-        res_beta: int,
-        res_alpha: int,
-        num_channels: int,
-        num_species: int,
-        min_radius: float,
-        max_radius: float,
-        num_radii: int,
-        radial_mlp_latent_size: int,
-        radial_mlp_num_layers: int,
-        radial_mlp_activation: Callable[[jnp.ndarray], jnp.ndarray],
-        apply_gate: bool = False,
-        name: Optional[str] = None,
-    ):
-        super().__init__(name)
-        self.node_embedder = node_embedder
-        self.position_coeffs_lmax = position_coeffs_lmax
-        self.res_beta = res_beta
-        self.res_alpha = res_alpha
-        self.radial_mlp_latent_size = radial_mlp_latent_size
-        self.radial_mlp_num_layers = radial_mlp_num_layers
-        self.radial_mlp_activation = radial_mlp_activation
-        self.num_channels = num_channels
-        self.num_species = num_species
-        self.min_radius = min_radius
-        self.max_radius = max_radius
-        self.num_radii = num_radii
-        self.apply_gate = apply_gate
-
-    def create_radii(self) -> jnp.ndarray:
-        """Creates the binned radii for the target positions."""
-        return jnp.linspace(self.min_radius, self.max_radius, self.num_radii)
-
-    def compute_node_embeddings(self, graphs: datatypes.Fragments) -> e3nn.IrrepsArray:
-        """Computes the node embeddings for the target positions."""
-        return self.node_embedder(graphs)
-
-    def __call__(
-        self,
-        graphs: datatypes.Fragments,
-        focus_indices: jnp.ndarray,
-        target_species: jnp.ndarray,
-        inverse_temperature: float = 1.0,
-    ) -> Tuple[e3nn.IrrepsArray, e3nn.SphericalSignal]:
-        num_graphs = graphs.n_node.shape[0]
-
-        # Compute the focus node embeddings.
-        node_embeddings = self.compute_node_embeddings(graphs)
-        focus_node_embeddings = node_embeddings[focus_indices]
-
-        assert focus_node_embeddings.shape == (
-            num_graphs,
-            focus_node_embeddings.irreps.dim,
-        )
-
-        target_species_embeddings = hk.Embed(
-            self.num_species, embed_dim=focus_node_embeddings.irreps.num_irreps
-        )(target_species)
-
-        assert target_species_embeddings.shape == (
-            num_graphs,
-            focus_node_embeddings.irreps.num_irreps,
-        )
-
-        # Predict the radii for the target positions.
-        radial_logits = e3nn.haiku.Linear(f"{self.num_radii}x0e")(
-            target_species_embeddings * focus_node_embeddings
-        )
-        radial_logits = e3nn.haiku.MultiLayerPerceptron(
-            list_neurons=[self.radial_mlp_latent_size]
-            * (self.radial_mlp_num_layers - 1)
-            + [self.num_radii],
-            act=self.radial_mlp_activation,
-            output_activation=False,
-        )(radial_logits).array
-        assert radial_logits.shape == (num_graphs, self.num_radii)
-
-        # Predict the angular coefficients for the position signal.
-        # These are actually describing the logits of the angular distribution.
-        s2_irreps = e3nn.s2_irreps(self.position_coeffs_lmax, p_val=1, p_arg=-1)
-        if self.apply_gate:
-            irreps = e3nn.Irreps(f"{self.position_coeffs_lmax}x0e") + s2_irreps
-        else:
-            irreps = s2_irreps
-
-        log_angular_coeffs = e3nn.haiku.Linear(
-            self.num_channels * irreps, force_irreps_out=True
-        )(target_species_embeddings * focus_node_embeddings)
-        log_angular_coeffs = log_angular_coeffs.mul_to_axis(factor=self.num_channels)
-
-        if self.apply_gate:
-            log_angular_coeffs = e3nn.gate(log_angular_coeffs)
-
-        assert log_angular_coeffs.shape == (
-            num_graphs,
-            self.num_channels,
-            s2_irreps.dim,
-        )
-
-        angular_logits = jax.vmap(
-            lambda coeffs: utils.log_coeffs_to_logits(
-                coeffs, self.res_beta, self.res_alpha, 1
-            )
-        )(
-            log_angular_coeffs[:, :, None, :]
-        )  # only one radius
-
-        # Mix the radial components with each channel of the angular components.
-        log_position_coeffs = jax.vmap(
-            jax.vmap(
-                utils.compute_coefficients_of_logits_of_joint_distribution,
-                in_axes=(None, 0),
-            )
-        )(radial_logits, log_angular_coeffs)
-
-        assert log_position_coeffs.shape == (
-            num_graphs,
-            self.num_channels,
-            self.num_radii,
-            s2_irreps.dim,
-        )
-
-=======
->>>>>>> d1f6ff2d
         # Scale the coefficients of logits by the inverse temperature.
         log_position_coeffs = log_position_coeffs * inverse_temperature
 
