<<<<<<< HEAD
from .models import *
from .sphericalconv import SphericalConvolution
=======
from .utils import *
>>>>>>> d8092fdf
<|MERGE_RESOLUTION|>--- conflicted
+++ resolved
@@ -1,6 +1 @@
-<<<<<<< HEAD
-from .models import *
-from .sphericalconv import SphericalConvolution
-=======
-from .utils import *
->>>>>>> d8092fdf
+from .utils import *