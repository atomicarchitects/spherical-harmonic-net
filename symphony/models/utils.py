--- conflicted
+++ resolved
@@ -23,28 +23,10 @@
 )
 from symphony.models.continuous_position_predictor import TargetPositionPredictor
 from symphony.models.predictor import Predictor
-<<<<<<< HEAD
-from symphony.models.embedders.global_embedder import GlobalEmbedder
-from symphony.models.coord_predictor import CoordPredictor
-from symphony.models.focus_predictor import FocusAndTargetSpeciesPredictor
-from symphony.models.position_predictor import (
-    TargetPositionPredictor,
-    FactorizedTargetPositionPredictor,
-)
-from symphony.models.position_updater import PositionUpdater
-from symphony.models.embedders import nequip, marionette, mace, allegro
-from symphony.models.embedders import e3schnet
-# from symphony.models.embedders import e3schnet_el as e3schnet  # TODO temporary, just want to see what this does
-
-# ATOMIC_NUMBERS = list(range(1, 84))  # QCD
-ATOMIC_NUMBERS = list(range(1, 81))  # TMQM
-# ATOMIC_NUMBERS = [1, 6, 7, 8, 9]  # QM9
-=======
 from symphony.models.focus_predictor import FocusAndTargetSpeciesPredictor
 from symphony.models.embedders import nequip, marionette, e3schnet, mace, allegro
 
 # ATOMIC_NUMBERS = [1, 6, 7, 8, 9]
->>>>>>> d1f6ff2d
 
 
 def get_atomic_numbers(species: jnp.ndarray, atomic_numbers: jnp.ndarray) -> jnp.ndarray:
@@ -191,8 +173,7 @@
 
     position_probs = position_logits.apply(lambda logit: jnp.exp(logit - max_logit))
 
-    normalizing_factor = position_probs.integrate().array.sum()
-    position_probs.grid_values /= normalizing_factor
+    position_probs.grid_values /= position_probs.integrate().array.sum()
     return position_probs
 
 
@@ -225,8 +206,7 @@
     res_alpha: int,
     quadrature: str,
 ) -> e3nn.SphericalSignal:
-    """Combines radial weights and angular coefficients to get a distribution on the spheres.
-    Should theoretically only be used for distributions over a single position."""
+    """Combines radial weights and angular coefficients to get a distribution on the spheres."""
     # Convert coefficients to a distribution on the sphere.
     log_angular_dist = e3nn.to_s2grid(
         log_angular_coeffs,
@@ -253,17 +233,12 @@
     assert angular_dist.shape == (
         res_beta,
         res_alpha,
-    ), angular_dist.shape
+    )
 
     # Mix in the radius weights to get a distribution over all spheres.
-    dist = e3nn.SphericalSignal(
-        grid_values=jnp.einsum(
-            "r, ba -> rba", radial_weights, angular_dist.grid_values
-        ),
-        quadrature=angular_dist.quadrature,
-    )
+    dist = radial_weights * angular_dist[None, :, :]
     assert dist.shape == (num_radii, res_beta, res_alpha)
-    return dist  # [num_radii, res_beta, res_alpha]
+    return dist
 
 
 def compute_coefficients_of_logits_of_joint_distribution(
@@ -302,18 +277,6 @@
     return (num_channels * irreps).regroup()
 
 
-<<<<<<< HEAD
-def get_num_species_for_dataset(dataset: str) -> int:
-    """Returns the number of species for a given dataset."""
-    if dataset in ["qm9", "tmqm"]:
-        return len(ATOMIC_NUMBERS)
-    if dataset in ["tetris", "platonic_solids"]:
-        return 1
-    raise ValueError(f"Unsupported dataset: {dataset}.")
-
-
-=======
->>>>>>> d1f6ff2d
 def create_node_embedder(
     config: ml_collections.ConfigDict,
     num_species: int,
@@ -397,11 +360,6 @@
             cutoff=config.cutoff,
             max_ell=config.max_ell,
             num_species=num_species,
-<<<<<<< HEAD
-            name=f"node_embedder_{name_prefix}_e3schnet",
-            simple_embedding=config.simple_embedding,
-=======
->>>>>>> d1f6ff2d
         )
 
     if config.model == "Allegro":
@@ -426,40 +384,6 @@
     raise ValueError(f"Unsupported model: {config.model}.")
 
 
-<<<<<<< HEAD
-
-def create_coord_model(config: ml_collections.ConfigDict) -> hk.Transformed:
-    def model_fn(
-        graphs: datatypes.Fragments,
-        focus_and_atom_type_inverse_temperature: float = 1.0,
-        position_inverse_temperature: float = 1.0,
-    ) -> datatypes.Predictions:
-        """Defines the entire network."""
-        dataset = config.get("dataset", "qm9")
-        num_species = get_num_species_for_dataset(dataset)
-
-        coord_predictor = CoordPredictor(
-            node_embedder=create_node_embedder(
-                config.coord_predictor.embedder_config,
-                num_species,
-                name_prefix="coord_predictor",
-            ),
-            latent_size=config.coord_predictor.latent_size,
-            num_layers=config.coord_predictor.num_layers,
-            activation=get_activation(
-                config.coord_predictor.activation
-            ),
-            num_species=num_species,
-        )
-        return coord_predictor(
-            graphs,
-        )
-
-    return hk.transform(model_fn)
-
-
-=======
->>>>>>> d1f6ff2d
 def create_model(
     config: ml_collections.ConfigDict, run_in_evaluation_mode: bool
 ) -> hk.Transformed:
