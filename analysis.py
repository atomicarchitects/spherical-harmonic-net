"""Loads the model from a workdir to perform analysis."""

import os

from typing import Any, Dict, Optional, Tuple

import pickle
import jraph
import jax
import jax.numpy as jnp
import ml_collections
import numpy as np
import yaml

from absl import logging
from clu import checkpoint
from flax.training import train_state

import datatypes
import input_pipeline_tf
import train


ATOMIC_NUMBERS = [1, 6, 7, 8, 9]


def cast_keys_as_int(dictionary: Dict[Any, Any]) -> Dict[Any, Any]:
    """Returns a dictionary with string keys converted to integers, wherever possible."""
    casted_dictionary = {}
    for key, val in dictionary.items():
        try:
            val = cast_keys_as_int(val)
        except AttributeError:
            pass

        try:
            key = int(key)
        except ValueError:
            pass
        finally:
            casted_dictionary[key] = val
    return casted_dictionary


def load_from_workdir(
<<<<<<< HEAD
    workdir: str, load_pickled_params: bool = True, init_graphs: Optional[jraph.GraphsTuple] = None
) -> Tuple[ml_collections.ConfigDict, train_state.TrainState, train_state.TrainState, Dict[Any, Any]]:
=======
    workdir: str,
    load_pickled_params: bool = True,
    init_graphs: Optional[jraph.GraphsTuple] = None,
) -> Tuple[ml_collections.ConfigDict, train_state.TrainState, Dict[Any, Any]]:
>>>>>>> 92a2b57e
    """Loads the scaler, model and auxiliary data from the supplied workdir."""

    if not os.path.exists(workdir):
        raise FileNotFoundError(f"{workdir} does not exist.")

    # Load config.
    saved_config_path = os.path.join(workdir, "config.yml")
    if not os.path.exists(saved_config_path):
        raise FileNotFoundError(f"No saved config found at {workdir}")

    logging.info("Saved config found at %s", saved_config_path)
    with open(saved_config_path, "r") as config_file:
        config = yaml.unsafe_load(config_file)

    # Check that the config was loaded correctly.
    config = ml_collections.ConfigDict(config)
    assert config is not None

    # Mimic what we do in train.py.
    rng = jax.random.PRNGKey(config.rng_seed)
    rng, dataset_rng = jax.random.split(rng)

    # Set up dummy variables to obtain the structure.
    rng, init_rng = jax.random.split(rng)

    net = train.create_model(config, run_in_evaluation_mode=False)
    eval_net = train.create_model(config, run_in_evaluation_mode=True)

    # If we have pickled parameters already, we don't need init_graphs to initialize the model.
    # Note that we restore the model parameters from the checkpoint anyways.
    # We only use the pickled parameters to initialize the model, so only the keys of the pickled parameters are important.
    if load_pickled_params:
        checkpoint_dir = os.path.join(workdir, "checkpoints")
        pickled_params_file = os.path.join(checkpoint_dir, "params.pkl")
        if not os.path.exists(pickled_params_file):
            raise FileNotFoundError(f"No pickled params found at {pickled_params_file}")

        logging.info(
            "Initializing dummy model with pickled params found at %s",
            pickled_params_file,
        )

        with open(pickled_params_file, "rb") as f:
            params = jax.tree_map(np.array, pickle.load(f))
    else:
        if init_graphs is None:
            logging.info("Initializing dummy model with init_graphs from dataloader")
            datasets = input_pipeline_tf.get_datasets(dataset_rng, config)
            train_iter = datasets["train"].as_numpy_iterator()
            init_graphs = next(train_iter)
        else:
            logging.info("Initializing dummy model with provided init_graphs")

        params = jax.jit(net.init)(init_rng, init_graphs)

    tx = train.create_optimizer(config)
    dummy_state = train_state.TrainState.create(
        apply_fn=net.apply, params=params, tx=tx
    )

    # Load the actual values.
    checkpoint_dir = os.path.join(workdir, "checkpoints")
    ckpt = checkpoint.Checkpoint(checkpoint_dir, max_to_keep=5)
    data = ckpt.restore({"best_state": dummy_state, "metrics_for_best_state": None})
    best_state = jax.tree_map(jnp.asarray, data["best_state"])
    best_state_in_eval_mode = best_state.replace(apply_fn=eval_net.apply)

    return (
        config,
        best_state,
        best_state_in_eval_mode,
        cast_keys_as_int(data["metrics_for_best_state"]),
        datasets,
    )


def to_db(generated_frag: datatypes.Fragment, modelpath, file_name):
    pass


def to_mol_dict(generated_frag: datatypes.Fragment, modelpath, file_name):
    first_index = np.asarray(
        jnp.concatenate([jnp.array([0]), jnp.cumsum(generated_frag.n_node)])
    )
    positions = np.asarray(generated_frag.nodes.positions)
    species = np.asarray(
        list(map(lambda z: ATOMIC_NUMBERS[z], generated_frag.nodes.species.tolist()))
    )

    generated = (
        {}
    )  # G-SchNet seems to expect this to be a dictionary with int keys and dictionary values
    # is this supposed to be one sequence of generated fragments at a time, or can multiple mols be considered?
    for i in range(len(first_index) - 1):
        k = int(first_index[i + 1] - first_index[i])
        if k not in generated:
            generated[k] = {
                "_positions": np.array(
                    [positions[first_index[i] : first_index[i + 1]]]
                ),
                "_atomic_numbers": np.array(
                    [species[first_index[i] : first_index[i + 1]]]
                ),
            }
        else:
            generated[k]["_positions"] = np.append(
                generated[k]["_positions"],
                [positions[first_index[i] : first_index[i + 1]]],
                0,
            )
            generated[k]["_atomic_numbers"] = np.append(
                generated[k]["_atomic_numbers"],
                [species[first_index[i] : first_index[i + 1]]],
                0,
            )

    gen_path = os.path.join(modelpath, "generated/")
    if not os.path.exists(gen_path):
        os.makedirs(gen_path)
    # get untaken filename and store results
    file_name = os.path.join(gen_path, file_name)
    if os.path.isfile(file_name + ".mol_dict"):
        expand = 0
        while True:
            expand += 1
            new_file_name = file_name + "_" + str(expand)
            if os.path.isfile(new_file_name + ".mol_dict"):
                continue
            else:
                file_name = new_file_name
                break
    with open(file_name + ".mol_dict", "wb") as f:
        pickle.dump(generated, f)

    return generated<|MERGE_RESOLUTION|>--- conflicted
+++ resolved
@@ -19,9 +19,7 @@
 import datatypes
 import input_pipeline_tf
 import train
-
-
-ATOMIC_NUMBERS = [1, 6, 7, 8, 9]
+import models
 
 
 def cast_keys_as_int(dictionary: Dict[Any, Any]) -> Dict[Any, Any]:
@@ -43,15 +41,10 @@
 
 
 def load_from_workdir(
-<<<<<<< HEAD
-    workdir: str, load_pickled_params: bool = True, init_graphs: Optional[jraph.GraphsTuple] = None
-) -> Tuple[ml_collections.ConfigDict, train_state.TrainState, train_state.TrainState, Dict[Any, Any]]:
-=======
     workdir: str,
     load_pickled_params: bool = True,
     init_graphs: Optional[jraph.GraphsTuple] = None,
-) -> Tuple[ml_collections.ConfigDict, train_state.TrainState, Dict[Any, Any]]:
->>>>>>> 92a2b57e
+) -> Tuple[ml_collections.ConfigDict, train_state.TrainState, train_state.TrainState, Dict[Any, Any]]:
     """Loads the scaler, model and auxiliary data from the supplied workdir."""
 
     if not os.path.exists(workdir):
@@ -128,17 +121,17 @@
     )
 
 
-def to_db(generated_frag: datatypes.Fragment, modelpath, file_name):
-    pass
+def to_db(generated_frag: datatypes.Fragment, model_path: str, file_name: str):
+    raise NotImplementedError("to_db() is not implemented yet.")
 
 
-def to_mol_dict(generated_frag: datatypes.Fragment, modelpath, file_name):
+def to_mol_dict(generated_frag: datatypes.Fragment, model_path: str, file_name: str):
     first_index = np.asarray(
         jnp.concatenate([jnp.array([0]), jnp.cumsum(generated_frag.n_node)])
     )
     positions = np.asarray(generated_frag.nodes.positions)
     species = np.asarray(
-        list(map(lambda z: ATOMIC_NUMBERS[z], generated_frag.nodes.species.tolist()))
+        list(map(lambda z: models.ATOMIC_NUMBERS[z], generated_frag.nodes.species.tolist()))
     )
 
     generated = (
@@ -168,7 +161,7 @@
                 0,
             )
 
-    gen_path = os.path.join(modelpath, "generated/")
+    gen_path = os.path.join(model_path, "generated/")
     if not os.path.exists(gen_path):
         os.makedirs(gen_path)
     # get untaken filename and store results
