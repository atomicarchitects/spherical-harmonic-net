--- conflicted
+++ resolved
@@ -10,17 +10,13 @@
 import jax.numpy as jnp
 import jraph
 import mace_jax.modules
-
-<<<<<<< HEAD
 import nequip_jax
-=======
->>>>>>> d6c7ba44
+
 import chex
 import functools
 
 import datatypes
 
-# import nequip_jax
 
 RADII = jnp.arange(0.75, 2.03, 0.02)
 ATOMIC_NUMBERS = [1, 6, 7, 8, 9]
@@ -353,7 +349,6 @@
         return node_embeddings
 
 
-<<<<<<< HEAD
 class NequIP(hk.Module):
     """Wrapper class for NequIP."""
 
@@ -409,51 +404,6 @@
             mlp_n_layers=self.mlp_n_layers,
             n_radial_basis=self.n_radial_basis,
         )(relative_positions, node_feats, species, graphs.senders, graphs.receivers)
-=======
-# class NequIP(hk.Module):
-#     """Wrapper class for NequIP."""
-
-#     latent_size: int
-#     avg_num_neighbors: float
-#     sh_lmax: int
-#     target_irreps: e3nn.Irreps
-#     even_activation: Callable[[jnp.ndarray], jnp.ndarray]
-#     odd_activation: Callable[[jnp.ndarray], jnp.ndarray]
-#     mlp_activation: Callable[[jnp.ndarray], jnp.ndarray]
-#     mlp_n_hidden: int
-#     mlp_n_layers: int
-#     n_radial_basis: int
-
-#     def __call__(
-#         self,
-#         graphs: datatypes.Fragment,
-#     ):
-#         species_embedder = hk.Embed(NUM_ELEMENTS, self.latent_size)
-
-#         # Predict the properties.
-#         vectors = (
-#             graphs.nodes.positions[graphs.receivers]
-#             - graphs.nodes.positions[graphs.senders]
-#         )
-#         vectors = e3nn.IrrepsArray(e3nn.Irreps("1o"), vectors)
-#         species = graphs.nodes.species
-#         n_nodes = graphs.nodes.positions.shape[0]
-#         node_feats = nn.Embed(n_nodes, self.latent_size)(species)
-#         node_feats = e3nn.IrrepsArray(f"{node_feats.shape[1]}x0e", node_feats)
-
-#         node_embeddings = nequip_jax.NEQUIPLayerHaiku(
-#             avg_num_neighbors=self.avg_num_neighbors,
-#             num_species=NUM_ELEMENTS,
-#             sh_lmax=self.sh_lmax,
-#             target_irreps=self.target_irreps,
-#             even_activation=self.even_activation,
-#             odd_activation=self.odd_activation,
-#             mlp_activation=self.mlp_activation,
-#             mlp_n_hidden=self.mlp_n_hidden,
-#             mlp_n_layers=self.mlp_n_layers,
-#             n_radial_basis=self.n_radial_basis,
-#         )(vectors, node_feats, species, graphs.senders, graphs.receivers)
->>>>>>> d6c7ba44
 
 
 class FocusPredictor(hk.Module):
@@ -476,11 +426,7 @@
         focus_logits = e3nn.haiku.MultiLayerPerceptron(
             list_neurons=[self.latent_size] * (self.num_layers - 1) + [1],
             act=self.activation,
-<<<<<<< HEAD
-            output_activation=False,
-=======
             output_activation=False
->>>>>>> d6c7ba44
         )(node_scalars)
         focus_logits = focus_logits.array.squeeze(axis=-1)
         return focus_logits
@@ -506,11 +452,7 @@
         species_logits = e3nn.haiku.MultiLayerPerceptron(
             list_neurons=[self.latent_size] * (self.num_layers - 1) + [NUM_ELEMENTS],
             act=self.activation,
-<<<<<<< HEAD
-            output_activation=False,
-=======
             output_activation=False
->>>>>>> d6c7ba44
         )(focus_node_scalars).array
         return species_logits
 
