--- conflicted
+++ resolved
@@ -199,13 +199,10 @@
 slurm-*
 
 *.out
-<<<<<<< HEAD
-
-log*
-=======
 others/
 root_dirs/
 tutorial/
 conditional_generation/
 plots/
->>>>>>> 80ad58c1
+
+log*