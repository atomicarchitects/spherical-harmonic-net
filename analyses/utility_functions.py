--- conflicted
+++ resolved
@@ -69,11 +69,7 @@
     return old_dict
 
 
-<<<<<<< HEAD
-def _get_atoms_per_type_str(mol, type_infos = {1: 'H', 6: 'C', 7: 'N', 8: 'O', 9: 'F'}):
-=======
 def _get_atoms_per_type_str(mol, type_infos={1: "H", 6: "C", 7: "N", 8: "O", 9: "F"}):
->>>>>>> 8c81c5b8
     """
     Get a string representing the atomic composition of a molecule (i.e. the number
     of atoms per type in the molecule, e.g. H2C3O1, where the order of types is
@@ -88,11 +84,7 @@
     n_atoms_per_type = np.bincount(mol.numbers, minlength=10)
     s = ""
     for t, n in zip(type_infos.keys(), n_atoms_per_type):
-<<<<<<< HEAD
-        s += f'{type_infos[t]}{int(n):d}'
-=======
         s += f"{type_infos[t]}{int(n):d}"
->>>>>>> 8c81c5b8
     return s
 
 
@@ -134,53 +126,6 @@
 
 
 def tanimoto_similarity(mol, other_mol, use_bits=True):
-<<<<<<< HEAD
-        """
-        Get the Tanimoto (fingerprint) similarity to another molecule.
-
-        Args:
-         mol (pybel.Fingerprint/list of bits set):
-            representation of the second molecule
-         other_mol (pybel.Fingerprint/list of bits set):
-            representation of the second molecule
-         use_bits (bool, optional): set True to calculate Tanimoto similarity
-            from bits set in the fingerprint (default: True)
-
-        Returns:
-             float: Tanimoto similarity to the other molecule
-        """
-        if use_bits:
-            n_equal = len(mol.intersection(other_mol))
-            if len(mol) + len(other_mol) == 0:  # edge case with no set bits
-                return 1.0
-            return n_equal / (len(mol) + len(other_mol) - n_equal)
-        else:
-            return mol | other_mol
-
-
-def get_mirror_can(mol):
-        """
-        Retrieve the canonical SMILES representation of the mirrored molecule (the
-        z-coordinates are flipped).
-
-        Args:
-            mol (ase.Atoms): molecule
-
-        Returns:
-             String: canonical SMILES string of the mirrored molecule
-        """
-        # flip z to mirror molecule using x-y plane
-        flipped = analysis.construct_obmol(mol)
-        for atom in ob.OBMolAtomIter(flipped):
-            x, y, z = atom.x(), atom.y(), atom.z()
-            atom.SetVector(x, y, -z)
-        flipped.ConnectTheDots()
-        flipped.PerceiveBondOrders()
-
-        # calculate canonical SMILES of mirrored molecule
-        mirror_can = pybel.Molecule(flipped).write("can")
-        return mirror_can
-=======
     """
     Get the Tanimoto (fingerprint) similarity to another molecule.
 
@@ -225,5 +170,4 @@
 
     # calculate canonical SMILES of mirrored molecule
     mirror_can = pybel.Molecule(flipped).write("can")
-    return mirror_can
->>>>>>> 8c81c5b8
+    return mirror_can