"""Library file for executing training and evaluation of generative model."""

import functools
import os
import pickle
from typing import Any, Dict, Iterable, Iterator, Optional, Tuple, Union

import chex
import e3nn_jax as e3nn
import flax
import flax.core
import jax
import jax.numpy as jnp
import jraph
import ml_collections
import optax
import yaml
from absl import logging
from clu import (
    checkpoint,
    metric_writers,
    metrics,
    parameter_overview,
    periodic_actions,
)
from flax.training import train_state

import datatypes
import input_pipeline_tf
import models
from models import create_model


@flax.struct.dataclass
class TrainMetrics(metrics.Collection):
    total_loss: metrics.Average.from_output("total_loss")
    focus_loss: metrics.Average.from_output("focus_loss")
    atom_type_loss: metrics.Average.from_output("atom_type_loss")
    position_loss: metrics.Average.from_output("position_loss")


@flax.struct.dataclass
class EvalMetrics(metrics.Collection):
    total_loss: metrics.Average.from_output("total_loss")
    focus_loss: metrics.Average.from_output("focus_loss")
    atom_type_loss: metrics.Average.from_output("atom_type_loss")
    position_loss: metrics.Average.from_output("position_loss")


def add_prefix_to_keys(result: Dict[str, Any], prefix: str) -> Dict[str, Any]:
    """Adds a prefix to the keys of a dict, returning a new dict."""
    return {f"{prefix}_{key}": val for key, val in result.items()}


<<<<<<< HEAD
def create_model(
    config: ml_collections.ConfigDict, run_in_evaluation_mode: bool
) -> nn.Module:
    """Create a model as specified by the config."""

    def model_fn(graphs: datatypes.Fragment) -> datatypes.Predictions:
        """Defines the entire network."""

        if config.activation == "shifted_softplus":
            activation = models.shifted_softplus
        else:
            activation = getattr(jax.nn, config.activation)

        if config.model == "MACE":
            output_irreps = config.num_channels * e3nn.s2_irreps(config.max_ell)
            node_embedder = models.MACE(
                output_irreps=output_irreps,
                hidden_irreps=output_irreps,
                readout_mlp_irreps=output_irreps,
                r_max=config.r_max,
                num_interactions=config.num_interactions,
                avg_num_neighbors=config.avg_num_neighbors,
                num_species=config.num_species,
                max_ell=config.max_ell,
                num_basis_fns=config.num_basis_fns,
            )
        elif config.model == "NequIP":
            output_irreps = config.num_channels * e3nn.s2_irreps(config.max_ell)
            node_embedder = models.NequIP(
                avg_num_neighbors=config.avg_num_neighbors,
                max_ell=config.max_ell,
                init_embedding_dims=config.num_channels,
                output_irreps=output_irreps,
                num_interactions=config.num_interactions,
                even_activation=getattr(jax.nn, config.even_activation),
                odd_activation=getattr(jax.nn, config.odd_activation),
                mlp_activation=getattr(jax.nn, config.mlp_activation),
                mlp_n_hidden=config.num_channels,
                mlp_n_layers=config.mlp_n_layers,
                n_radial_basis=config.num_basis_fns,
            )
        elif config.model == "E3SchNet":
            node_embedder = models.E3SchNet(
                n_atom_basis=config.num_channels,
                n_interactions=config.num_interactions,
                n_filters=config.num_channels,
                n_rbf=config.num_basis_fns,
                activation=activation,
                cutoff=config.cutoff,
                max_ell=config.max_ell,
            )
        else:
            raise ValueError(f"Unsupported model: {config.model}.")

        focus_predictor = models.FocusPredictor(
            latent_size=config.focus_predictor.latent_size,
            num_layers=config.focus_predictor.num_layers,
            activation=activation,
        )
        target_species_predictor = models.TargetSpeciesPredictor(
            latent_size=config.target_species_predictor.latent_size,
            num_layers=config.target_species_predictor.num_layers,
            activation=activation,
        )
        target_position_predictor = models.TargetPositionPredictor(
            position_coeffs_lmax=config.max_ell,
            res_beta=config.target_position_predictor.res_beta,
            res_alpha=config.target_position_predictor.res_alpha,
        )
        return models.Predictor(
            node_embedder=node_embedder,
            focus_predictor=focus_predictor,
            target_species_predictor=target_species_predictor,
            target_position_predictor=target_position_predictor,
            run_in_evaluation_mode=run_in_evaluation_mode,
        )(graphs)

    return hk.transform(model_fn)


=======
>>>>>>> 61910f9c
def create_optimizer(config: ml_collections.ConfigDict) -> optax.GradientTransformation:
    """Create an optimizer as specified by the config."""
    if config.optimizer == "adam":
        return optax.adam(learning_rate=config.learning_rate)
    if config.optimizer == "sgd":
        return optax.sgd(learning_rate=config.learning_rate, momentum=config.momentum)
    raise ValueError(f"Unsupported optimizer: {config.optimizer}.")


def generation_loss(
    preds: datatypes.Predictions,
    graphs: datatypes.Fragments,
    radius_rbf_variance: float,
) -> Tuple[jnp.ndarray, Tuple[jnp.ndarray, jnp.ndarray, jnp.ndarray]]:
    """Computes the loss for the generation task.
    Args:
        preds (datatypes.Predictions): the model predictions
        graphs (datatypes.Fragment): a batch of graphs representing the current molecules
    """
    num_radii = models.RADII.shape[0]
    num_graphs = graphs.n_node.shape[0]
    num_nodes = graphs.nodes.positions.shape[0]
    num_elements = models.NUM_ELEMENTS

    def focus_loss() -> jnp.ndarray:
        # focus_logits is of shape (num_nodes,)
        assert (
            preds.nodes.focus_logits.shape
            == graphs.nodes.focus_probability.shape
            == (num_nodes,)
        )

        n_node = graphs.n_node
        focus_logits = preds.nodes.focus_logits

        # Compute sum(qv * fv) for each graph, where fv is the focus_logits for node v.
        loss_focus = e3nn.scatter_sum(
            -graphs.nodes.focus_probability * focus_logits, nel=n_node
        )

        # This is basically log(1 + sum(exp(fv))) for each graph.
        # But we subtract out the maximum fv per graph for numerical stability.
        focus_logits_max = e3nn.scatter_max(focus_logits, nel=n_node, initial=0.0)
        focus_logits_max_expanded = e3nn.scatter_max(
            focus_logits, nel=n_node, map_back=True, initial=0.0
        )
        focus_logits -= focus_logits_max_expanded
        loss_focus += focus_logits_max + jnp.log(
            jnp.exp(-focus_logits_max)
            + e3nn.scatter_sum(jnp.exp(focus_logits), nel=n_node)
        )

        assert loss_focus.shape == (num_graphs,)
        return loss_focus

    def atom_type_loss() -> jnp.ndarray:
        # target_species_logits is of shape (num_graphs, num_elements)
        assert (
            preds.globals.target_species_logits.shape
            == graphs.globals.target_species_probability.shape
            == (num_graphs, num_elements)
        )

        loss_atom_type = optax.softmax_cross_entropy(
            logits=preds.globals.target_species_logits,
            labels=graphs.globals.target_species_probability,
        )

        assert loss_atom_type.shape == (num_graphs,)
        return loss_atom_type

    def position_loss() -> jnp.ndarray:
        # position_coeffs is an e3nn.IrrepsArray of shape (num_graphs, num_radii, dim(irreps))
        assert preds.globals.position_coeffs.array.shape == (
            num_graphs,
            num_radii,
            preds.globals.position_coeffs.irreps.dim,
        )

        # Integrate the position signal over each sphere to get the normalizing factors for the radii.
        # For numerical stability, we subtract out the maximum value over all spheres before exponentiating.
        position_max = jnp.max(
            preds.globals.position_logits.grid_values, axis=(-3, -2, -1), keepdims=True
        )
        sphere_normalizing_factors = preds.globals.position_logits.apply(
            lambda pos: jnp.exp(pos - position_max)
        ).integrate()
        sphere_normalizing_factors = sphere_normalizing_factors.array.squeeze(axis=-1)

        # sphere_normalizing_factors is of shape (num_graphs, num_radii)
        assert sphere_normalizing_factors.shape == (
            num_graphs,
            num_radii,
        )

        # position_max is of shape (num_graphs,)
        position_max = position_max.squeeze(axis=(-3, -2, -1))
        assert position_max.shape == (num_graphs,)

        # These are the target positions for each graph.
        # We need to compare these predicted positions to the target positions.
        target_positions = graphs.globals.target_positions
        assert target_positions.shape == (num_graphs, 3)

        # Get radius weights from the true distribution,
        # described by a RBF kernel around the target positions.
        true_radius_weights = jax.vmap(
            lambda target_position: jax.vmap(
                lambda radius: jnp.exp(
                    -((radius - jnp.linalg.norm(target_position)) ** 2)
                    / (2 * radius_rbf_variance)
                )
            )(models.RADII)
        )(target_positions)

        # Normalize to get a probability distribution.
        true_radius_weights += 1e-10
        true_radius_weights = true_radius_weights / jnp.sum(
            true_radius_weights, axis=-1, keepdims=True
        )

        # true_radius_weights is of shape (num_graphs, num_radii)
        assert true_radius_weights.shape == (num_graphs, num_radii)

        # Compute f(r*, rhat*) which is our model predictions for the target positions.
        target_positions = e3nn.IrrepsArray("1o", target_positions)
        target_positions_logits = jax.vmap(
            functools.partial(e3nn.to_s2point, normalization="integral")
        )(preds.globals.position_coeffs, target_positions)
        target_positions_logits = target_positions_logits.array.squeeze(axis=-1)
        assert target_positions_logits.shape == (num_graphs, num_radii)

        loss_position = jax.vmap(
            lambda qr, fr, Zr, c: -jnp.sum(qr * fr) + jnp.log(jnp.sum(Zr)) + c
        )(
            true_radius_weights,
            target_positions_logits,
            sphere_normalizing_factors,
            position_max,
        )

        assert loss_position.shape == (num_graphs,)
        return loss_position

    # If this is the last step in the generation process, we do not have to predict atom type and position.
    loss_focus = focus_loss()
    loss_atom_type = atom_type_loss() * (1 - graphs.globals.stop)
    loss_position = position_loss() * (1 - graphs.globals.stop)

    total_loss = loss_focus + loss_atom_type + loss_position
    return total_loss, (
        loss_focus,
        loss_atom_type,
        loss_position,
    )


def get_predictions(
    state: train_state.TrainState,
    graphs: datatypes.Fragments,
    rng: Optional[chex.Array],
) -> datatypes.Predictions:
    """Get predictions from the network for input graphs."""
    return state.apply_fn(state.params, rng, graphs)


@functools.partial(jax.jit, static_argnames=["loss_kwargs"])
def train_step(
    state: train_state.TrainState,
    graphs: datatypes.Fragments,
    loss_kwargs: Dict[str, Union[float, int]],
) -> Tuple[train_state.TrainState, metrics.Collection]:
    """Performs one update step over the current batch of graphs."""

    def loss_fn(params: optax.Params, graphs: datatypes.Fragments) -> float:
        curr_state = state.replace(params=params)
        preds = get_predictions(curr_state, graphs, rng=None)
        total_loss, (focus_loss, atom_type_loss, position_loss) = generation_loss(
            preds=preds, graphs=graphs, **loss_kwargs
        )
        mask = jraph.get_graph_padding_mask(graphs)
        mean_loss = jnp.sum(jnp.where(mask, total_loss, 0.0)) / jnp.sum(mask)
        return mean_loss, (total_loss, focus_loss, atom_type_loss, position_loss, mask)

    grad_fn = jax.value_and_grad(loss_fn, has_aux=True)
    (
        _,
        (total_loss, focus_loss, atom_type_loss, position_loss, mask),
    ), grads = grad_fn(state.params, graphs)
    jax.debug.print("grad_sum={grad_sum}", grad_sum=sum(jax.tree_leaves(jax.tree_map(lambda x: jnp.abs(x).sum(), grads))))
    state = state.apply_gradients(grads=grads)

    batch_metrics = TrainMetrics.single_from_model_output(
        total_loss=total_loss,
        focus_loss=focus_loss,
        atom_type_loss=atom_type_loss,
        position_loss=position_loss,
        mask=mask,
    )
    return state, batch_metrics


@functools.partial(jax.jit, static_argnames=["loss_kwargs"])
def evaluate_step(
    eval_state: train_state.TrainState,
    graphs: datatypes.Fragments,
    rng: chex.PRNGKey,
    loss_kwargs: Dict[str, Union[float, int]],
) -> metrics.Collection:
    """Computes metrics over a set of graphs."""
    # Compute predictions and resulting loss.
    preds = get_predictions(eval_state, graphs, rng)
    total_loss, (focus_loss, atom_type_loss, position_loss) = generation_loss(
        preds=preds, graphs=graphs, **loss_kwargs
    )

    # Consider only valid graphs.
    mask = jraph.get_graph_padding_mask(graphs)
    return EvalMetrics.single_from_model_output(
        total_loss=total_loss,
        focus_loss=focus_loss,
        atom_type_loss=atom_type_loss,
        position_loss=position_loss,
        mask=mask,
    )


def evaluate_model(
    eval_state: train_state.TrainState,
    datasets: Iterator[datatypes.Fragments],
    splits: Iterable[str],
    rng: chex.PRNGKey,
    loss_kwargs: Dict[str, Union[float, int]],
    num_eval_steps: int,
) -> Dict[str, metrics.Collection]:
    """Evaluates the model on metrics over the specified splits."""

    # Loop over each split independently.
    eval_metrics = {}
    for split in splits:
        split_metrics = None

        # Loop over graphs.
        for graphs in datasets[split].take(num_eval_steps).as_numpy_iterator():
            graphs = datatypes.Fragments.from_graphstuple(graphs)

            # Compute metrics for this batch.
            step_rng, rng = jax.random.split(rng)
            batch_metrics = evaluate_step(eval_state, graphs, step_rng, loss_kwargs)

            # Update metrics.
            if split_metrics is None:
                split_metrics = batch_metrics
            else:
                split_metrics = split_metrics.merge(batch_metrics)
        eval_metrics[split] = split_metrics

    return eval_metrics


def train_and_evaluate(
    config: ml_collections.FrozenConfigDict, workdir: str
) -> train_state.TrainState:
    """Execute model training and evaluation loop.

    Args:
      config: Hyperparameter configuration for training and evaluation.
      workdir: Directory where the TensorBoard summaries are written to.

    Returns:
      The train state (which includes the `.params`).
    """
    # We only support single-host training.
    assert jax.process_count() == 1

    # Create writer for logs.
    writer = metric_writers.create_default_writer(workdir)
    writer.write_hparams(config.to_dict())

    # Get datasets, organized by split.
    logging.info("Obtaining datasets.")
    rng = jax.random.PRNGKey(config.rng_seed)
    rng, dataset_rng = jax.random.split(rng)
    # datasets = input_pipeline.get_datasets(dataset_rng, config)
    datasets = input_pipeline_tf.get_datasets(dataset_rng, config)

    # Create and initialize the network.
    logging.info("Initializing network.")
    train_iter = datasets["train"].as_numpy_iterator()
    init_graphs = next(train_iter)
    net = create_model(config, run_in_evaluation_mode=False)

    rng, init_rng = jax.random.split(rng)
    params = jax.jit(net.init)(init_rng, init_graphs)
    parameter_overview.log_parameter_overview(params)

    # Create the optimizer.
    tx = create_optimizer(config)

    # Create the training state.
    state = train_state.TrainState.create(
        apply_fn=jax.jit(net.apply), params=params, tx=tx
    )

    # Create a corresponding evaluation state.
    # We set run_in_evaluation_mode as False,
    # because we want to evaluate how the model performs on unseen data.
    eval_net = create_model(config, run_in_evaluation_mode=False)
    eval_state = state.replace(apply_fn=jax.jit(eval_net.apply))

    # Set up checkpointing of the model.
    checkpoint_dir = os.path.join(workdir, "checkpoints")
    pickled_params_file = os.path.join(checkpoint_dir, "params.pkl")
    ckpt = checkpoint.Checkpoint(checkpoint_dir, max_to_keep=5)
    state = ckpt.restore_or_initialize(state)
    initial_step = int(state.step) + 1

    # Save the config for reproducibility.
    config_path = os.path.join(workdir, "config.yml")
    with open(config_path, "w") as f:
        yaml.dump(config, f)

    # Hooks called periodically during training.
    report_progress = periodic_actions.ReportProgress(
        num_train_steps=config.num_train_steps, writer=writer
    )
    profile = periodic_actions.Profile(
        logdir=workdir,
        num_profile_steps=5,
    )
    hooks = [report_progress, profile]

    # We will record the best model seen during training.
    best_state = None
    min_val_loss = jnp.inf

    # Begin training loop.
    logging.info("Starting training.")
    train_metrics = None
    for step in range(initial_step, config.num_train_steps + 1):
        # Perform one step of training.
        with jax.profiler.StepTraceAnnotation("train_step", step_num=step):
            graphs = next(train_iter)
            graphs = datatypes.Fragments.from_graphstuple(graphs)
            state, batch_metrics = train_step(
                state,
                graphs,
                loss_kwargs=config.loss_kwargs,
            )

        # Update metrics.
        if train_metrics is None:
            train_metrics = batch_metrics
        else:
            train_metrics = train_metrics.merge(batch_metrics)

        # Quick indication that training is happening.
        logging.log_first_n(logging.INFO, "Finished training step %d.", 10, step)
        for hook in hooks:
            hook(step)

        # Log, if required.
        is_last_step = step == config.num_train_steps
        if step % config.log_every_steps == 0 or is_last_step:
            writer.write_scalars(
                step, add_prefix_to_keys(train_metrics.compute(), "train")
            )
            train_metrics = None

        # Evaluate on validation and test splits, if required.
        if step % config.eval_every_steps == 0 or is_last_step:
            if is_last_step:
<<<<<<< HEAD
                # If this is the first time we are evaluating,
                # we will just evaluate the current model.
                if min_val_loss == jnp.inf:
                    best_state = state
    
                # If this is the last step,
                # we want to evaluate the best model on more number of steps.
                logging.info("Evaluating best state at the end of training.")
=======
                # If this is the last step, we want to evaluate the best model,
                # on the entire validation and test splits.
                logging.info(
                    "Evaluating best state on the entire validation and test splits."
                )
>>>>>>> 61910f9c
                eval_state = eval_state.replace(params=best_state.params)
                num_eval_steps = config.num_eval_steps_at_end_of_training
            else:
                # Evaluate with the current set of parameters.
                eval_state = eval_state.replace(params=state.params)
                num_eval_steps = config.num_eval_steps

            splits = ["val", "test"]
            with report_progress.timed("eval"):
                rng, eval_rng = jax.random.split(rng)
                eval_metrics = evaluate_model(
                    eval_state,
                    datasets,
                    splits,
                    eval_rng,
                    config.loss_kwargs,
                    num_eval_steps,
                )
            for split in splits:
                eval_metrics[split] = eval_metrics[split].compute()
                writer.write_scalars(
                    step, add_prefix_to_keys(eval_metrics[split], split)
                )

            # Note best state seen so far.
<<<<<<< HEAD
            # Best state is defined as the state with the lowest validation loss.                
            if (not is_last_step and eval_metrics["val"]["total_loss"] < min_val_loss) or (min_val_loss == jnp.inf):
=======
            # Best state is defined as the state with the lowest validation loss.
            if not is_last_step and eval_metrics["val"]["total_loss"] < min_val_loss:
>>>>>>> 61910f9c
                min_val_loss = eval_metrics["val"]["total_loss"]
                best_state = state
                metrics_for_best_state = eval_metrics

            # Checkpoint the best state and corresponding metrics seen during training.
            # Note whether we have evaluated the best state on the entire validation and test splits.
            # Save pickled parameters for easy access during evaluation.
            with report_progress.timed("checkpoint"):
                with open(pickled_params_file, "wb") as f:
                    pickle.dump(best_state.params, f)
                ckpt.save(
                    {
                        "best_state": best_state,
                        "metrics_for_best_state": metrics_for_best_state,
                        "evaluated_on_entire_val_and_test_splits": is_last_step,
                    }
                )

    return best_state, metrics_for_best_state<|MERGE_RESOLUTION|>--- conflicted
+++ resolved
@@ -52,89 +52,6 @@
     return {f"{prefix}_{key}": val for key, val in result.items()}
 
 
-<<<<<<< HEAD
-def create_model(
-    config: ml_collections.ConfigDict, run_in_evaluation_mode: bool
-) -> nn.Module:
-    """Create a model as specified by the config."""
-
-    def model_fn(graphs: datatypes.Fragment) -> datatypes.Predictions:
-        """Defines the entire network."""
-
-        if config.activation == "shifted_softplus":
-            activation = models.shifted_softplus
-        else:
-            activation = getattr(jax.nn, config.activation)
-
-        if config.model == "MACE":
-            output_irreps = config.num_channels * e3nn.s2_irreps(config.max_ell)
-            node_embedder = models.MACE(
-                output_irreps=output_irreps,
-                hidden_irreps=output_irreps,
-                readout_mlp_irreps=output_irreps,
-                r_max=config.r_max,
-                num_interactions=config.num_interactions,
-                avg_num_neighbors=config.avg_num_neighbors,
-                num_species=config.num_species,
-                max_ell=config.max_ell,
-                num_basis_fns=config.num_basis_fns,
-            )
-        elif config.model == "NequIP":
-            output_irreps = config.num_channels * e3nn.s2_irreps(config.max_ell)
-            node_embedder = models.NequIP(
-                avg_num_neighbors=config.avg_num_neighbors,
-                max_ell=config.max_ell,
-                init_embedding_dims=config.num_channels,
-                output_irreps=output_irreps,
-                num_interactions=config.num_interactions,
-                even_activation=getattr(jax.nn, config.even_activation),
-                odd_activation=getattr(jax.nn, config.odd_activation),
-                mlp_activation=getattr(jax.nn, config.mlp_activation),
-                mlp_n_hidden=config.num_channels,
-                mlp_n_layers=config.mlp_n_layers,
-                n_radial_basis=config.num_basis_fns,
-            )
-        elif config.model == "E3SchNet":
-            node_embedder = models.E3SchNet(
-                n_atom_basis=config.num_channels,
-                n_interactions=config.num_interactions,
-                n_filters=config.num_channels,
-                n_rbf=config.num_basis_fns,
-                activation=activation,
-                cutoff=config.cutoff,
-                max_ell=config.max_ell,
-            )
-        else:
-            raise ValueError(f"Unsupported model: {config.model}.")
-
-        focus_predictor = models.FocusPredictor(
-            latent_size=config.focus_predictor.latent_size,
-            num_layers=config.focus_predictor.num_layers,
-            activation=activation,
-        )
-        target_species_predictor = models.TargetSpeciesPredictor(
-            latent_size=config.target_species_predictor.latent_size,
-            num_layers=config.target_species_predictor.num_layers,
-            activation=activation,
-        )
-        target_position_predictor = models.TargetPositionPredictor(
-            position_coeffs_lmax=config.max_ell,
-            res_beta=config.target_position_predictor.res_beta,
-            res_alpha=config.target_position_predictor.res_alpha,
-        )
-        return models.Predictor(
-            node_embedder=node_embedder,
-            focus_predictor=focus_predictor,
-            target_species_predictor=target_species_predictor,
-            target_position_predictor=target_position_predictor,
-            run_in_evaluation_mode=run_in_evaluation_mode,
-        )(graphs)
-
-    return hk.transform(model_fn)
-
-
-=======
->>>>>>> 61910f9c
 def create_optimizer(config: ml_collections.ConfigDict) -> optax.GradientTransformation:
     """Create an optimizer as specified by the config."""
     if config.optimizer == "adam":
@@ -507,7 +424,6 @@
         # Evaluate on validation and test splits, if required.
         if step % config.eval_every_steps == 0 or is_last_step:
             if is_last_step:
-<<<<<<< HEAD
                 # If this is the first time we are evaluating,
                 # we will just evaluate the current model.
                 if min_val_loss == jnp.inf:
@@ -516,13 +432,6 @@
                 # If this is the last step,
                 # we want to evaluate the best model on more number of steps.
                 logging.info("Evaluating best state at the end of training.")
-=======
-                # If this is the last step, we want to evaluate the best model,
-                # on the entire validation and test splits.
-                logging.info(
-                    "Evaluating best state on the entire validation and test splits."
-                )
->>>>>>> 61910f9c
                 eval_state = eval_state.replace(params=best_state.params)
                 num_eval_steps = config.num_eval_steps_at_end_of_training
             else:
@@ -548,13 +457,8 @@
                 )
 
             # Note best state seen so far.
-<<<<<<< HEAD
             # Best state is defined as the state with the lowest validation loss.                
             if (not is_last_step and eval_metrics["val"]["total_loss"] < min_val_loss) or (min_val_loss == jnp.inf):
-=======
-            # Best state is defined as the state with the lowest validation loss.
-            if not is_last_step and eval_metrics["val"]["total_loss"] < min_val_loss:
->>>>>>> 61910f9c
                 min_val_loss = eval_metrics["val"]["total_loss"]
                 best_state = state
                 metrics_for_best_state = eval_metrics
