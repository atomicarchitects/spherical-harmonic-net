from typing import NamedTuple

import e3nn_jax as e3nn
import jax.numpy as jnp
import jraph


class NodesInfo(NamedTuple):
    positions: jnp.ndarray  # [n_node, 3] float array
    species: jnp.ndarray  # [n_node] int array


class FragmentsGlobals(NamedTuple):
    stop: jnp.ndarray  # [n_graph] bool array (only for training)
    target_positions: jnp.ndarray  # [n_graph, 3] float array (only for training)
    target_species: jnp.ndarray  # [n_graph] int array (only for training)
    target_species_probability: jnp.ndarray  # [n_graph, n_species] float array (only for training)


class FragmentsNodes(NamedTuple):
    positions: jnp.ndarray  # [n_node, 3] float array
    species: jnp.ndarray  # [n_node] int array
    focus_probability: jnp.ndarray  # [n_node] float array (only for training)


class Fragments(jraph.GraphsTuple):
    nodes: FragmentsNodes
    edges: None
    receivers: jnp.ndarray  # with integer dtype
    senders: jnp.ndarray  # with integer dtype
    globals: FragmentsGlobals
    n_node: jnp.ndarray  # with integer dtype
    n_edge: jnp.ndarray  # with integer dtype

    def from_graphstuple(graphs: jraph.GraphsTuple) -> "Fragments":
        return Fragments(
            nodes=graphs.nodes,
            edges=graphs.edges,
            receivers=graphs.receivers,
            senders=graphs.senders,
            globals=graphs.globals,
            n_node=graphs.n_node,
            n_edge=graphs.n_edge,
        )


class NodePredictions(NamedTuple):
<<<<<<< HEAD
    focus_logits: jnp.ndarray  # [n_node] float array
    focus_probs: jnp.ndarray  # [n_node] float array
    embeddings: e3nn.IrrepsArray  # [n_node, irreps] float array
=======
    embeddings: e3nn.IrrepsArray  # [n_node, irreps] float array

    focus_logits: jnp.ndarray  # [n_node] float array
    focus_probs: jnp.ndarray  # [n_node] float array
>>>>>>> 01812ea0


class GlobalPredictions(NamedTuple):
    stop_probs: jnp.ndarray  # [n_graph] float array
    stop: jnp.ndarray  # [n_graph] bool array

    focus_indices: jnp.ndarray  # [n_graph] int array

    target_species_logits: jnp.ndarray  # [n_graph, n_species] float array
    target_species_probs: jnp.ndarray  # [n_graph, n_species] float array
    target_species: jnp.ndarray  # [n_graph,] int array

    position_coeffs: jnp.ndarray  # [n_graph, n_radii, ...] float array
    position_logits: e3nn.SphericalSignal  # [n_graph, n_radii, beta, alpha] float array
    position_probs: e3nn.SphericalSignal  # [n_graph, n_radii, beta, alpha] float array
    position_vectors: jnp.ndarray  # [n_graph, 3] float array


class Predictions(jraph.GraphsTuple):
    nodes: NodePredictions
    edges: None
    receivers: jnp.ndarray  # with integer dtype
    senders: jnp.ndarray  # with integer dtype
    globals: GlobalPredictions
    n_node: jnp.ndarray  # with integer dtype
    n_edge: jnp.ndarray  # with integer dtype<|MERGE_RESOLUTION|>--- conflicted
+++ resolved
@@ -45,16 +45,10 @@
 
 
 class NodePredictions(NamedTuple):
-<<<<<<< HEAD
-    focus_logits: jnp.ndarray  # [n_node] float array
-    focus_probs: jnp.ndarray  # [n_node] float array
-    embeddings: e3nn.IrrepsArray  # [n_node, irreps] float array
-=======
     embeddings: e3nn.IrrepsArray  # [n_node, irreps] float array
 
     focus_logits: jnp.ndarray  # [n_node] float array
     focus_probs: jnp.ndarray  # [n_node] float array
->>>>>>> 01812ea0
 
 
 class GlobalPredictions(NamedTuple):
