#!/bin/bash
#SBATCH --account=bbyc-delta-gpu
#SBATCH -p gpuA100x4
#SBATCH --gpus-per-node=1
#SBATCH -c 8
#SBATCH --time=0-12:00:00

cd /scratch/bbyc/skim12
source .bashrc
module load gcc-runtime/11.4.0
module load cuda/12.4.0
module load python/3.10.13
source .venv/rdkit/bin/activate

cd symphony-periodic

<<<<<<< HEAD
dataset=tmqm
workdir=/scratch/bbyc/skim12/workdirs/"$dataset"_finegrain_may6/e3schnet_and_nequip/nn/max_targets_4

python -m analyses.generate_molecules \
    --workdir=$workdir \
    --max_num_atoms=200 \
    --init=Ni \
    --num_seeds=1000 \
    --step=best \
    --num_seeds_per_chunk=2
=======
dataset=perov5
workdir=/scratch/bbyc/skim12/workdirs/"$dataset"_may6/e3schnet_and_nequip/nn/max_targets_6

python -m analyses.generate_molecules \
    --workdir=$workdir \
    --init=N \
    --num_seeds=100 \
    --num_seeds_per_chunk=5
>>>>>>> 144e0fd1
<|MERGE_RESOLUTION|>--- conflicted
+++ resolved
@@ -14,7 +14,6 @@
 
 cd symphony-periodic
 
-<<<<<<< HEAD
 dataset=tmqm
 workdir=/scratch/bbyc/skim12/workdirs/"$dataset"_finegrain_may6/e3schnet_and_nequip/nn/max_targets_4
 
@@ -24,14 +23,4 @@
     --init=Ni \
     --num_seeds=1000 \
     --step=best \
-    --num_seeds_per_chunk=2
-=======
-dataset=perov5
-workdir=/scratch/bbyc/skim12/workdirs/"$dataset"_may6/e3schnet_and_nequip/nn/max_targets_6
-
-python -m analyses.generate_molecules \
-    --workdir=$workdir \
-    --init=N \
-    --num_seeds=100 \
-    --num_seeds_per_chunk=5
->>>>>>> 144e0fd1
+    --num_seeds_per_chunk=2